--- conflicted
+++ resolved
@@ -103,7 +103,6 @@
         )
         self.forwarded: list[tuple[Any, tuple[str, ...]]] = []
         self.unloaded: list[tuple[Any, tuple[str, ...]]] = []
-<<<<<<< HEAD
         self.flow_inits: list[dict[str, Any]] = []
         self.services = SimpleNamespace(async_register=self._register_service)
         self.registered_services: dict[
@@ -112,23 +111,6 @@
         self.tracked_interval: tuple[Callable[..., Awaitable[None]], Any] | None = None
 
     async def _capture_forward(self, entry: Any, platforms: tuple[str, ...]) -> None:
-=======
-        self.flow_calls: list[dict[str, Any]] = []
-        self.flow_results: list[dict[str, Any]] = []
-        self.config_entries.flow = SimpleNamespace(async_init=self._flow_async_init)
-        self.tasks: list[Any] = []
-        self.registered_services: dict[tuple[str, str], Any] = {}
-        self.service_calls: list[dict[str, Any]] = []
-        self.services = SimpleNamespace(
-            async_register=self._register_service,
-            async_remove=self._remove_service,
-            async_call=self._async_call_service,
-        )
-
-    async def _capture_forward(
-        self, entry: Any, platforms: tuple[str, ...]
-    ) -> None:
->>>>>>> 69598d7e
         self.forwarded.append((entry, platforms))
 
     async def _capture_unload(self, entry: Any, platforms: tuple[str, ...]) -> bool:
@@ -140,7 +122,6 @@
 
         return func(*args)
 
-<<<<<<< HEAD
     async def _capture_flow_init(
         self, domain: str, *, context: dict[str, Any], data: dict[str, Any]
     ) -> None:
@@ -155,48 +136,6 @@
 
         self.registered_services[(domain, service)] = handler
 
-=======
-    def async_create_task(self, coro: Any) -> Any:
-        """Schedule a coroutine on the event loop immediately."""
-
-        task = self.loop.create_task(coro)
-        self.tasks.append(task)
-        return task
-
-    async def _flow_async_init(
-        self,
-        domain: str,
-        *,
-        context: dict[str, Any] | None = None,
-        data: dict[str, Any] | None = None,
-    ) -> dict[str, Any]:
-        call = {"domain": domain, "context": context, "data": data}
-        self.flow_calls.append(call)
-        if self.flow_results:
-            return self.flow_results.pop(0)
-        return {"type": "create_entry", "data": data or {}}
-
-    def _register_service(self, domain: str, service: str, handler: Any) -> None:
-        self.registered_services[(domain, service)] = handler
-
-    def _remove_service(self, domain: str, service: str) -> None:
-        self.registered_services.pop((domain, service), None)
-
-    async def _async_call_service(
-        self, domain: str, service: str, service_data: dict[str, Any] | None = None
-    ) -> None:
-        self.service_calls.append(
-            {"domain": domain, "service": service, "data": service_data or {}}
-        )
-        handler = self.registered_services.get((domain, service))
-        if handler is None:
-            return
-        call = SimpleNamespace(data=service_data or {})
-        result = handler(call)
-        if asyncio.iscoroutine(result):
-            await result
-
->>>>>>> 69598d7e
 
 class FakeConfigEntry:
     """Mimic the attributes used by the integration."""
@@ -285,11 +224,7 @@
             self.hass = hass
             self.client = client
             self.initialized = False
-<<<<<<< HEAD
             self.tokens: Any | None = None
-=======
-            self.tokens = object()
->>>>>>> 69598d7e
 
         async def async_initialize(self) -> None:
             self.initialized = True
