--- conflicted
+++ resolved
@@ -93,12 +93,6 @@
         )
         self.forwarded: list[tuple[Any, tuple[str, ...]]] = []
         self.unloaded: list[tuple[Any, tuple[str, ...]]] = []
-<<<<<<< HEAD
-        self.flow_inits: list[dict[str, Any]] = []
-        self.services = SimpleNamespace(async_register=self._register_service)
-        self.registered_services: dict[tuple[str, str], Callable[..., Awaitable[None]]] = {}
-        self.tracked_interval: tuple[Callable[..., Awaitable[None]], Any] | None = None
-=======
         self.flow_calls: list[dict[str, Any]] = []
         self.flow_results: list[dict[str, Any]] = []
         self.config_entries.flow = SimpleNamespace(async_init=self._flow_async_init)
@@ -110,7 +104,6 @@
             async_remove=self._remove_service,
             async_call=self._async_call_service,
         )
->>>>>>> 69598d7e
 
     async def _capture_forward(
         self, entry: Any, platforms: tuple[str, ...]
@@ -128,20 +121,6 @@
 
         return func(*args)
 
-<<<<<<< HEAD
-    async def _capture_flow_init(self, domain: str, *, context: dict[str, Any], data: dict[str, Any]) -> None:
-        """Record requests to start config flows."""
-
-        self.flow_inits.append({"domain": domain, "context": context, "data": data})
-
-    async def _register_service(
-        self, domain: str, service: str, handler: Callable[..., Awaitable[None]]
-    ) -> None:
-        """Record registered services for verification."""
-
-        self.registered_services[(domain, service)] = handler
-
-=======
     def async_create_task(self, coro: Any) -> Any:
         """Schedule a coroutine on the event loop immediately."""
 
@@ -182,7 +161,6 @@
         if asyncio.iscoroutine(result):
             await result
 
->>>>>>> 69598d7e
 
 class FakeConfigEntry:
     """Mimic the attributes used by the integration."""
@@ -271,11 +249,7 @@
             self.hass = hass
             self.client = client
             self.initialized = False
-<<<<<<< HEAD
-            self.tokens: Any | None = None
-=======
             self.tokens = object()
->>>>>>> 69598d7e
 
         async def async_initialize(self) -> None:
             self.initialized = True
