"""Sensor platform for the Govee Ultimate integration."""

from __future__ import annotations

from collections.abc import Awaitable, Callable, Mapping
from typing import Any

from homeassistant.components.sensor import SensorEntity
from homeassistant.helpers import entity_platform
import voluptuous as vol

from .entity import (
    GoveeStateEntity,
    async_add_platform_entities,
    build_platform_entities,
    resolve_coordinator,
)
<<<<<<< HEAD
from .state.states import (
    IceMakerScheduledStartState,
    PurifierCustomModeState,
    SceneModeState,
)
=======
from .state.states import EarlyWarningState, IceMakerScheduledStartState, SceneModeState
>>>>>>> 89a578fe


class GoveeSensorEntity(GoveeStateEntity, SensorEntity):
    """Representation of a diagnostic sensor state."""

    @property
    def native_value(self) -> Any:
        """Return the latest sensor reading."""

        return self._state.value

    @property
    def entity_category(self) -> str | None:
        """Expose the resolved entity category for test stubs."""

        return getattr(self, "_attr_entity_category", None)


class GoveeEarlyWarningSensorEntity(GoveeSensorEntity):
    """Expose parsed early warning metadata for meat thermometers."""

    _state: EarlyWarningState

    def _current_value(self) -> Mapping[str, Any] | None:
        """Return the parsed early warning payload when available."""

        value = self._state.value
        if isinstance(value, Mapping):
            return value
        return None

    @property
    def native_value(self) -> Any:
        """Return the configured early warning offset when available."""

        value = self._current_value()
        if value is not None:
            setting = value.get("setting")
            if isinstance(setting, str):
                return setting
        return None

    @property
    def extra_state_attributes(self) -> dict[str, Any]:
        """Expose the entire early warning payload as attributes."""

        value = self._current_value()
        if value is not None:
            return dict(value)
        return {}


class GoveeIceMakerScheduledStartSensorEntity(GoveeSensorEntity):
    """Expose scheduled start metadata for ice makers."""

    _state: IceMakerScheduledStartState

    @property
    def native_value(self) -> Any:
        """Return whether the scheduled start is enabled."""

        value = self._state.value
        if isinstance(value, dict):
            enabled = value.get("enabled")
            if isinstance(enabled, bool):
                return enabled
        return None

    @property
    def extra_state_attributes(self) -> dict[str, Any]:
        """Expose the configured schedule fields as state attributes."""

        value = self._state.value
        if isinstance(value, dict):
            return {
                "enabled": value.get("enabled"),
                "hourStart": value.get("hourStart"),
                "minuteStart": value.get("minuteStart"),
                "nuggetSize": value.get("nuggetSize"),
            }
        return {}

    async def async_set_schedule(
        self,
        *,
        enabled: bool,
        hour_start: int | None = None,
        minute_start: int | None = None,
        nugget_size: str | None = None,
    ) -> None:
        """Publish an updated schedule through the backing state."""

        next_value = self._resolve_schedule_value(
            enabled,
            hour_start,
            minute_start,
            nugget_size,
        )
        command_ids = self._state.set_state(next_value)
        if not command_ids:
            return
        publisher = self._ensure_publisher()
        await self._publish_command_queue(publisher)
        self._state._update_state(next_value)  # type: ignore[attr-defined]
        self.async_write_ha_state()

    def _resolve_schedule_value(
        self,
        enabled: bool,
        hour_start: int | None,
        minute_start: int | None,
        nugget_size: str | None,
    ) -> dict[str, Any]:
        """Normalise schedule inputs against the current state value."""

        existing = self._state.value if isinstance(self._state.value, dict) else {}
        if not enabled:
            return {
                "enabled": False,
                "hourStart": None,
                "minuteStart": None,
                "nuggetSize": None,
            }
        resolved_hour = (
            hour_start if hour_start is not None else existing.get("hourStart")
        )
        resolved_minute = (
            minute_start if minute_start is not None else existing.get("minuteStart")
        )
        resolved_nugget = (
            nugget_size if nugget_size is not None else existing.get("nuggetSize")
        )
        if resolved_hour is None or resolved_minute is None or resolved_nugget is None:
            raise ValueError(
                "Schedule updates require hour, minute, and nugget size when enabled"
            )
        try:
            hour_value = int(resolved_hour)
            minute_value = int(resolved_minute)
        except (TypeError, ValueError) as exc:
            raise ValueError("Hour and minute must be integers") from exc
        return {
            "enabled": True,
            "hourStart": hour_value,
            "minuteStart": minute_value,
            "nuggetSize": str(resolved_nugget),
        }

    def _ensure_publisher(self) -> Callable[[dict[str, Any]], Awaitable[None]]:
        """Return the coordinator command publisher, caching the reference."""

        publisher = self._publisher
        if publisher is None:
            publisher = self.coordinator.get_command_publisher(self._device_id)
            self._publisher = publisher
        return publisher

    async def _publish_command_queue(
        self, publisher: Callable[[dict[str, Any]], Awaitable[None]]
    ) -> None:
        """Flush queued command payloads through ``publisher``."""

        while not self._state.command_queue.empty():
            command_payload = await self._state.command_queue.get()
            await publisher(command_payload)


class GoveeSceneModeSensorEntity(GoveeSensorEntity):
    """Expose scene metadata for RGB light devices."""

    _state: SceneModeState

    def _current_scene_value(self) -> Mapping[str, Any] | None:
        """Return the current scene metadata when available."""

        value = self._state.value
        if isinstance(value, Mapping):
            return value
        return None

    @property
    def native_value(self) -> Any:
        """Return the active scene identifier when available."""

        value = self._current_scene_value()
        if value is None:
            return None
        scene_id = value.get("sceneId")
        if isinstance(scene_id, int):
            return scene_id
        return None

    @property
    def extra_state_attributes(self) -> dict[str, Any]:
        """Expose the latest scene identifier metadata."""

        value = self._current_scene_value()
        if value is None:
            return {}
        return {
            "sceneId": value.get("sceneId"),
            "sceneParamId": value.get("sceneParamId"),
        }


class GoveePurifierCustomProgramSensorEntity(GoveeSensorEntity):
    """Expose purifier custom program metadata and update service."""

    _state: PurifierCustomModeState

    def _current_program(self) -> Mapping[str, Any] | None:
        """Return the currently active program mapping when available."""

        value = self._state.value
        if isinstance(value, Mapping):
            return value
        return None

    def _current_program_id(self) -> int | None:
        """Return the active program identifier as an integer when available."""

        program = self._current_program()
        if program is None:
            return None
        program_id = program.get("id")
        if isinstance(program_id, int):
            return program_id
        try:
            return int(program_id)
        except (TypeError, ValueError):
            return None

    def _programs_as_dict(self) -> dict[int, dict[str, Any]]:
        """Return a dictionary copy of the stored program metadata."""

        return {slot: dict(data) for slot, data in self._state.programs.items()}

    @property
    def native_value(self) -> Any:
        """Return the current program identifier when available."""

        return self._current_program_id()

    @property
    def extra_state_attributes(self) -> dict[str, Any]:
        """Expose the full program metadata for Home Assistant."""

        program = self._current_program() or {}
        return {
            "fan_speed": program.get("fan_speed"),
            "duration": program.get("duration"),
            "remaining": program.get("remaining"),
            "programs": self._programs_as_dict(),
        }

    async def async_set_custom_program(
        self,
        *,
        id: int,
        fan_speed: int,
        duration: int,
        remaining: int,
    ) -> None:
        """Publish an updated custom program definition through the state."""

        next_value = self._normalise_program(id, fan_speed, duration, remaining)
        await self._async_publish_state(next_value)
        self._state._update_state(next_value)  # type: ignore[attr-defined]
        self.async_write_ha_state()

    def _normalise_program(
        self,
        slot_id: Any,
        fan_speed: Any,
        duration: Any,
        remaining: Any,
    ) -> dict[str, int]:
        """Validate and cast the provided program inputs."""

        try:
            slot = int(slot_id)
            speed = int(fan_speed)
            duration_value = int(duration)
            remaining_value = int(remaining)
        except (TypeError, ValueError) as exc:  # pragma: no cover - defensive
            raise ValueError("Program values must be integers") from exc
        if slot < 0 or slot > 2:
            raise ValueError("Program id must be between 0 and 2")
        if speed < 0 or speed > 9:
            raise ValueError("Fan speed must be between 0 and 9")
        if duration_value < 0 or remaining_value < 0:
            raise ValueError("Duration and remaining must be non-negative")
        return {
            "id": slot,
            "fan_speed": speed,
            "duration": duration_value,
            "remaining": remaining_value,
        }


_PURIFIER_PROGRAM_SERVICE_SCHEMA = vol.Schema(
    {
        vol.Required("id"): vol.All(vol.Coerce(int), vol.Range(min=0, max=2)),
        vol.Required("fan_speed"): vol.All(vol.Coerce(int), vol.Range(min=0, max=9)),
        vol.Required("duration"): vol.All(vol.Coerce(int), vol.Range(min=0)),
        vol.Required("remaining"): vol.All(vol.Coerce(int), vol.Range(min=0)),
    }
)


_REGISTERED_ENTITY_SERVICES: set[str] = set()


def _sensor_entity_factory(coordinator: Any, device_id: str, entity: Any) -> Any:
    """Return a specialised entity for known sensor state types."""

    state = entity.state
    if isinstance(state, EarlyWarningState):
        return GoveeEarlyWarningSensorEntity(coordinator, device_id, entity)
    if isinstance(state, IceMakerScheduledStartState):
        return GoveeIceMakerScheduledStartSensorEntity(coordinator, device_id, entity)
    if isinstance(state, SceneModeState):
        return GoveeSceneModeSensorEntity(coordinator, device_id, entity)
    if isinstance(state, PurifierCustomModeState):
        return GoveePurifierCustomProgramSensorEntity(coordinator, device_id, entity)
    return GoveeSensorEntity(coordinator, device_id, entity)


async def async_setup_entry(hass: Any, entry: Any, async_add_entities: Any) -> None:
    """Set up sensor entities for a config entry."""

    coordinator = resolve_coordinator(hass, entry)
    if coordinator is None:
        return

    entities = build_platform_entities(coordinator, "sensor", _sensor_entity_factory)
    if (
        any(
            isinstance(entity, GoveePurifierCustomProgramSensorEntity)
            for entity in entities
        )
        and "set_purifier_custom_program" not in _REGISTERED_ENTITY_SERVICES
    ):
        platform = entity_platform.async_get_current_platform()
        platform.async_register_entity_service(
            "set_purifier_custom_program",
            _PURIFIER_PROGRAM_SERVICE_SCHEMA,
            "async_set_custom_program",
        )
        _REGISTERED_ENTITY_SERVICES.add("set_purifier_custom_program")

    await async_add_platform_entities(async_add_entities, entities)<|MERGE_RESOLUTION|>--- conflicted
+++ resolved
@@ -15,15 +15,12 @@
     build_platform_entities,
     resolve_coordinator,
 )
-<<<<<<< HEAD
 from .state.states import (
+    EarlyWarningState,
     IceMakerScheduledStartState,
     PurifierCustomModeState,
     SceneModeState,
 )
-=======
-from .state.states import EarlyWarningState, IceMakerScheduledStartState, SceneModeState
->>>>>>> 89a578fe
 
 
 class GoveeSensorEntity(GoveeStateEntity, SensorEntity):
