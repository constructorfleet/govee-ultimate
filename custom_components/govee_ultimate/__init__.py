"""Integration entry point for the Govee Ultimate custom component."""

from __future__ import annotations

import asyncio
<<<<<<< HEAD
from datetime import timedelta
=======
from collections.abc import Callable
>>>>>>> 69598d7e
from typing import Any

DOMAIN = "govee_ultimate"
PLATFORMS: tuple[str, ...] = (
    "light",
    "humidifier",
    "fan",
    "switch",
    "number",
    "sensor",
    "binary_sensor",
)

__all__ = [
    "DOMAIN",
    "PLATFORMS",
    "async_setup",
    "async_setup_entry",
    "async_unload_entry",
]


def _ensure_event_loop() -> None:
    """Ensure a default asyncio event loop exists for synchronous tests."""

    try:
        asyncio.get_running_loop()
    except RuntimeError:
        asyncio.set_event_loop(asyncio.new_event_loop())


_ensure_event_loop()

_ORIGINAL_GET_EVENT_LOOP = asyncio.get_event_loop


def _patched_get_event_loop() -> asyncio.AbstractEventLoop:
    """Backport asyncio.get_event_loop() behaviour for synchronous tests."""

    try:
        return _ORIGINAL_GET_EVENT_LOOP()
    except RuntimeError:
        loop = asyncio.new_event_loop()
        asyncio.set_event_loop(loop)
        return loop


asyncio.get_event_loop = _patched_get_event_loop

try:  # pragma: no cover - prefer httpx when available
    import httpx
except ImportError:  # pragma: no cover - allow tests to stub httpx
    httpx = None  # type: ignore[assignment]

<<<<<<< HEAD
try:  # pragma: no cover - prefer Home Assistant httpx helper
    from homeassistant.helpers import httpx_client
except ImportError:  # pragma: no cover - allow unit tests to provide stub
    httpx_client = None  # type: ignore[assignment]

try:  # pragma: no cover - schedule refreshes via Home Assistant helper when present
    from homeassistant.helpers.event import async_track_time_interval
except ImportError:  # pragma: no cover - allow tests to patch scheduling helper
    async_track_time_interval = None  # type: ignore[assignment]
=======
_HTTPXGetAsyncClient = Callable[[Any], Any]

try:  # pragma: no cover - optional Home Assistant httpx helper during tests
    from homeassistant.helpers.httpx_client import (
        get_async_client as _ha_httpx_get_async_client,
    )
except ImportError:  # pragma: no cover - provide fallback when helper missing
    _httpx_get_async_client: _HTTPXGetAsyncClient | None = None
else:  # pragma: no cover - executed only when helper available during runtime
    _httpx_get_async_client = _ha_httpx_get_async_client
>>>>>>> 69598d7e

try:  # pragma: no cover - optional Home Assistant registries during tests
    from homeassistant.helpers import device_registry as dr
    from homeassistant.helpers import entity_registry as er
except ImportError:  # pragma: no cover - provide fallbacks for unit tests
    dr = er = None  # type: ignore[assignment]

API_BASE_URL = "https://app2.govee.com"
<<<<<<< HEAD
SERVICE_REAUTHENTICATE = "reauthenticate"
TOKEN_REFRESH_INTERVAL = timedelta(minutes=5)

_REAUTH_SERVICE_REGISTERED = False

if httpx is not None:  # pragma: no branch - defined when httpx is available
    HTTP_ERROR = httpx.HTTPError
else:  # pragma: no cover - stubbed during unit tests

    class HTTP_ERROR(Exception):  # type: ignore[assignment]
        """Fallback HTTP error when httpx is unavailable."""

        pass
=======
TOKEN_REFRESH_INTERVAL = 300.0
SERVICE_REAUTHENTICATE = "reauthenticate"
_SERVICES_KEY = f"{DOMAIN}_services_registered"
>>>>>>> 69598d7e


def _get_auth_class() -> type[Any]:
    from .auth import GoveeAuthManager

    return GoveeAuthManager


def _get_device_client_class() -> type[Any]:
    from .device_client import DeviceListClient

    return DeviceListClient


def _get_coordinator_class() -> type[Any]:
    from .coordinator import GoveeDataUpdateCoordinator

    return GoveeDataUpdateCoordinator


async def async_setup(hass: Any, _config: dict[str, Any]) -> bool:
    """Initialise the integration namespace on Home Assistant startup."""

    hass.data.setdefault(DOMAIN, {})
    _ensure_services_registered(hass)
    return True


async def async_setup_entry(hass: Any, entry: Any) -> bool:
    """Set up a config entry for the integration."""

    _ensure_services_registered(hass)
    domain_data = hass.data.setdefault(DOMAIN, {})

<<<<<<< HEAD
    await _async_ensure_reauth_service(hass)

    http_client = await _async_get_http_client(hass)
    auth_class = _get_auth_class()
    auth = auth_class(hass, http_client)
    await auth.async_initialize()
    tokens = getattr(auth, "tokens", None)

    if tokens is None:
        email, password = _get_entry_credentials(entry)
        if not email or not password:
            await _async_request_reauth(hass, entry)
            msg = (
                "Credentials are required to initialise the Govee Ultimate integration"
            )
            raise RuntimeError(msg)
        tokens = await auth.async_login(email, password)

=======
    http_client = _async_get_http_client(hass)
    auth_class = _get_auth_class()
    auth = auth_class(hass, http_client)
    await auth.async_initialize()
    tokens: Any | None = None
    if hasattr(auth, "tokens"):
        tokens = getattr(auth, "tokens", None)
        if tokens is None:
            tokens = await _async_login_with_flow(hass, entry, auth)
>>>>>>> 69598d7e
    device_client_class = _get_device_client_class()
    api_client = device_client_class(hass, http_client, auth)

    device_registry = _get_device_registry(hass)
    entity_registry = _get_entity_registry(hass)
    iot_client, iot_state_enabled, iot_command_enabled, iot_refresh_enabled = (
        await _async_prepare_iot_runtime(hass, entry)
    )

    coordinator_class = _get_coordinator_class()
    coordinator = coordinator_class(
        hass=hass,
        api_client=api_client,
        device_registry=device_registry,
        entity_registry=entity_registry,
        config_entry_id=getattr(entry, "entry_id", None),
        iot_client=iot_client,
        iot_state_enabled=iot_state_enabled,
        iot_command_enabled=iot_command_enabled,
        iot_refresh_enabled=iot_refresh_enabled,
    )
    await coordinator.async_config_entry_first_refresh()
<<<<<<< HEAD

    refresh_unsub = _schedule_token_refresh(hass, auth, entry)

    domain_data[entry.entry_id] = {
=======
    entry_state: dict[str, Any] = {
        "config_entry": entry,
>>>>>>> 69598d7e
        "http_client": http_client,
        "auth": auth,
        "api_client": api_client,
        "coordinator": coordinator,
        "iot_client": iot_client,
        "tokens": tokens,
<<<<<<< HEAD
        "refresh_unsub": refresh_unsub,
=======
>>>>>>> 69598d7e
    }
    token_refresh_cancel = _schedule_token_refresh(hass, entry, auth, entry_state)
    entry_state["token_refresh_cancel"] = token_refresh_cancel
    domain_data[entry.entry_id] = entry_state

    await hass.config_entries.async_forward_entry_setups(entry, PLATFORMS)
    return True


async def async_unload_entry(hass: Any, entry: Any) -> bool:
    """Handle unloading of a config entry."""

    domain_data = hass.data.get(DOMAIN, {})
    entry_data = domain_data.pop(entry.entry_id, None)

    unload_success = await hass.config_entries.async_unload_platforms(entry, PLATFORMS)

    if entry_data is None:
        return unload_success

    coordinator = entry_data.get("coordinator")
    if coordinator is not None:
        cancel = getattr(coordinator, "cancel_refresh", None)
        if callable(cancel):
            cancel()

<<<<<<< HEAD
    refresh_unsub = entry_data.get("refresh_unsub")
    if callable(refresh_unsub):
        refresh_unsub()
=======
    token_cancel = entry_data.get("token_refresh_cancel")
    if callable(token_cancel):
        token_cancel()
>>>>>>> 69598d7e

    http_client = entry_data.get("http_client")
    if http_client is not None:
        close = getattr(http_client, "aclose", None)
        if callable(close):
            await close()

    iot_client = entry_data.get("iot_client")
    if iot_client is not None:
        await _async_stop_iot_client(iot_client)

    if not domain_data:
        hass.data.pop(DOMAIN, None)

    return unload_success


def _create_http_client() -> Any:
    """Return an httpx async client configured for the REST API."""

    if httpx is None:
        msg = "httpx is required for the Govee Ultimate integration"
        raise RuntimeError(msg)
    return httpx.AsyncClient(base_url=API_BASE_URL)


<<<<<<< HEAD
async def _async_get_http_client(hass: Any) -> Any:
    """Return an HTTP client, preferring the Home Assistant helper when available."""

    if httpx_client is not None:
        getter = getattr(httpx_client, "get_async_client", None)
        if getter is not None:
            client = getter(hass, verify_ssl=True)
            if asyncio.iscoroutine(client):
                client = await client
            return client

=======
def _extract_httpx_helper(module: Any) -> _HTTPXGetAsyncClient | None:
    """Return the helper callable when exported by *module*."""

    candidate = getattr(module, "get_async_client", None)
    if callable(candidate):
        return candidate
    return None


def _resolve_httpx_helper() -> _HTTPXGetAsyncClient | None:
    """Return the Home Assistant httpx helper if available at runtime."""

    global _httpx_get_async_client

    if _httpx_get_async_client is not None:
        return _httpx_get_async_client

    helper_module = globals().get("httpx_client")
    helper = _extract_httpx_helper(helper_module)
    if helper is not None:
        _httpx_get_async_client = helper
        return helper

    try:  # pragma: no cover - exercised in Home Assistant runtime
        from homeassistant.helpers import httpx_client as imported_helper
    except ImportError:  # pragma: no cover - tests inject helper instead
        return None

    helper = _extract_httpx_helper(imported_helper)
    if helper is not None:
        _httpx_get_async_client = helper
        return helper
    return None


def _async_get_http_client(hass: Any) -> Any:
    """Return an AsyncClient sourced from Home Assistant helpers when possible."""

    helper = _resolve_httpx_helper()
    if helper is not None:
        return helper(hass)
>>>>>>> 69598d7e
    return _create_http_client()


def _get_device_registry(hass: Any) -> Any:
    """Return the Home Assistant device registry or a stub for tests."""

    if dr is not None and hasattr(dr, "async_get"):
        return dr.async_get(hass)
    return _REGISTRY_STUB


def _get_entity_registry(hass: Any) -> Any:
    """Return the Home Assistant entity registry or a stub for tests."""

    if er is not None and hasattr(er, "async_get"):
        return er.async_get(hass)
    return _REGISTRY_STUB


async def _async_perform_reauth(
    hass: Any, entry: Any, auth: Any, entry_state: dict[str, Any]
) -> None:
    """Execute the reauthentication flow and persist new tokens."""

    credentials = await _async_request_credentials(hass, entry)
    email = credentials.get("email")
    password = credentials.get("password")
    if not email or not password:
        return
    tokens = await auth.async_login(email, password)
    entry_state["tokens"] = tokens


def _ensure_services_registered(hass: Any) -> None:
    """Register integration services exactly once."""

    if hass.data.get(_SERVICES_KEY):
        return

    async def _handle_service(call: Any) -> None:
        await _async_service_reauth(hass, call)

    hass.services.async_register(DOMAIN, SERVICE_REAUTHENTICATE, _handle_service)
    hass.data[_SERVICES_KEY] = True


async def _async_service_reauth(hass: Any, call: Any) -> None:
    """Handle the public service that forces reauthentication."""

    data = getattr(call, "data", call) or {}
    entry_id = data.get("entry_id")
    if entry_id is None:
        return
    entry_state = _resolve_entry_state(hass, entry_id)
    if entry_state is None:
        return
    entry = entry_state.get("config_entry")
    auth = entry_state.get("auth")
    if entry is None or auth is None:
        return
    await _async_perform_reauth(hass, entry, auth, entry_state)


def _is_http_error(error: Exception) -> bool:
    """Return True if the provided exception represents an HTTP error."""

    if httpx is None:
        return False
    http_error = getattr(httpx, "HTTPError", None)
    if http_error is None:
        return False
    return isinstance(error, http_error)


def _resolve_entry_state(hass: Any, entry_id: str) -> dict[str, Any] | None:
    """Look up the cached integration state for the given entry."""

    domain_data = hass.data.get(DOMAIN)
    if not isinstance(domain_data, dict):
        return None
    state = domain_data.get(entry_id)
    if not isinstance(state, dict):
        return None
    return state


class _RegistryStub:
    """Fallback registry implementation for unit tests."""

    async def async_get_or_create(self, *args: Any, **kwargs: Any) -> Any:
        return {}


async def _async_request_credentials(hass: Any, entry: Any) -> dict[str, Any]:
    """Request credentials from the config flow to perform authentication."""

    flow = _get_flow_init_callable(hass)
    entry_data = getattr(entry, "data", {})
    result = await flow(
        DOMAIN,
        context={"source": "reauth", "entry_id": getattr(entry, "entry_id", None)},
        data={
            "email": entry_data.get("email"),
            "password": entry_data.get("password"),
        },
    )
    data = result.get("data", {}) if isinstance(result, dict) else {}
    return data


async def _async_login_with_flow(hass: Any, entry: Any, auth: Any) -> Any | None:
    """Fetch credentials from the flow and perform an authentication attempt."""

    login = getattr(auth, "async_login", None)
    if not callable(login):
        return None

    credentials = await _async_request_credentials(hass, entry)
    return await login(credentials["email"], credentials["password"])


def _get_flow_init_callable(hass: Any) -> Any:
    """Return the config flow async_init helper from Home Assistant."""

    flow_container = getattr(hass.config_entries, "flow", hass.config_entries)
    flow = getattr(flow_container, "async_init", None)
    if not callable(flow):
        msg = "Config flow helper unavailable"
        raise TypeError(msg)
    return flow


def _schedule_token_refresh(hass: Any, entry: Any, auth: Any, entry_state: dict[str, Any]) -> Any:
    """Periodically refresh access tokens via Home Assistant's event loop."""

    loop = getattr(hass, "loop", None) or asyncio.get_event_loop()
    handle: asyncio.TimerHandle | None = None

    async def _refresh() -> None:
        try:
            await auth.async_get_access_token()
        except Exception as exc:  # pragma: no cover - defensive, surfaced via services
            if _is_http_error(exc):
                await _async_perform_reauth(hass, entry, auth, entry_state)
        finally:
            _arm()

    def _arm() -> None:
        nonlocal handle
        handle = loop.call_later(TOKEN_REFRESH_INTERVAL, _tick)

    def _tick() -> None:
        hass.async_create_task(_refresh())

    _arm()

    def _cancel() -> None:
        nonlocal handle
        if handle is not None:
            handle.cancel()
            handle = None

    return _cancel


_REGISTRY_STUB = _RegistryStub()


async def _async_stop_iot_client(client: Any) -> None:
    """Best-effort shutdown for the optional IoT client."""

    stop = getattr(client, "async_stop", None)
    if callable(stop):
        await stop()
        return

    sync_stop = getattr(client, "stop", None)
    if callable(sync_stop):
        sync_stop()


async def _async_prepare_iot_runtime(
    hass: Any, entry: Any
) -> tuple[Any | None, bool, bool, bool]:
    """Create the IoT client when enabled in the configuration entry."""

    data = getattr(entry, "data", {})
    enable_iot = _config_flag(data, "enable_iot")
    state_enabled = enable_iot and _config_flag(data, "enable_iot_state_updates")
    command_enabled = enable_iot and _config_flag(data, "enable_iot_commands")
    refresh_enabled = enable_iot and _config_flag(data, "enable_iot_refresh")

    if not enable_iot:
        return None, False, False, False

    try:
        from .iot_client import IoTClient, IoTClientConfig
    except ImportError:  # pragma: no cover - dependency is optional in tests
        return None, False, False, False

    mqtt_client = await _async_get_mqtt_client(hass)
    if mqtt_client is None:
        return None, False, False, False

    config = IoTClientConfig(
        enabled=True,
        state_topic="govee/{device_id}/state",
        command_topic="govee/{device_id}/command",
        refresh_topic="govee/{device_id}/refresh",
    )

    iot_client = IoTClient(
        mqtt=mqtt_client,
        config=config,
        on_device_update=lambda update: None,
    )
    return iot_client, state_enabled, command_enabled, refresh_enabled


async def _async_get_mqtt_client(hass: Any) -> Any | None:
    """Attempt to retrieve the Home Assistant MQTT client."""

    try:  # pragma: no cover - optional dependency in tests
        from homeassistant.components import mqtt
    except ImportError:
        return None

    getter = getattr(mqtt, "async_get_mqtt", None)
    if getter is None:
        return None
    return await getter(hass)


async def _async_ensure_reauth_service(hass: Any) -> None:
    """Ensure the reauthentication service is registered once."""

    global _REAUTH_SERVICE_REGISTERED

    if _REAUTH_SERVICE_REGISTERED:
        return

    await _async_register_reauth_service(hass)
    _REAUTH_SERVICE_REGISTERED = True


def _schedule_token_refresh(hass: Any, auth: Any, entry: Any) -> Any:
    """Schedule periodic token refresh using the Home Assistant event helper."""

    if async_track_time_interval is None:
        return lambda: None

    async def _async_refresh(_now: Any | None = None) -> None:
        try:
            await auth.async_get_access_token()
        except HTTP_ERROR:
            await _async_request_reauth(hass, entry)
            raise

    return async_track_time_interval(hass, _async_refresh, TOKEN_REFRESH_INTERVAL)


async def _async_register_reauth_service(hass: Any) -> None:
    """Register a Home Assistant service for manual reauthentication."""

    services = getattr(hass, "services", None)
    if services is None:
        return

    register = getattr(services, "async_register", None)
    if register is None:
        return

    async def _handle_service(call: Any) -> None:
        data = getattr(call, "data", {}) or {}
        entry_id = data.get("entry_id") if isinstance(data, dict) else None
        await _async_request_reauth(hass, entry_id=entry_id)

    result = register(DOMAIN, SERVICE_REAUTHENTICATE, _handle_service)
    if asyncio.iscoroutine(result):
        await result


async def _async_request_reauth(
    hass: Any, entry: Any | None = None, *, entry_id: str | None = None
) -> None:
    """Start a reauthentication flow for the integration entry."""

    flow_manager = getattr(hass.config_entries, "flow", None)
    if flow_manager is None:
        return

    async_init = getattr(flow_manager, "async_init", None)
    if async_init is None:
        return

    target_entry_id = entry_id or getattr(entry, "entry_id", None)
    if target_entry_id is None:
        return

    await async_init(
        DOMAIN,
        context={"source": "reauth"},
        data={"entry_id": target_entry_id},
    )


def _get_entry_credentials(entry: Any) -> tuple[str | None, str | None]:
    """Extract stored credentials from a config entry."""

    data = getattr(entry, "data", {}) or {}
    return data.get("email"), data.get("password")


def _config_flag(data: dict[str, Any], key: str) -> bool:
    """Read a boolean flag from config entry data."""

    return bool(data.get(key, False))<|MERGE_RESOLUTION|>--- conflicted
+++ resolved
@@ -3,11 +3,7 @@
 from __future__ import annotations
 
 import asyncio
-<<<<<<< HEAD
 from datetime import timedelta
-=======
-from collections.abc import Callable
->>>>>>> 69598d7e
 from typing import Any
 
 DOMAIN = "govee_ultimate"
@@ -62,7 +58,6 @@
 except ImportError:  # pragma: no cover - allow tests to stub httpx
     httpx = None  # type: ignore[assignment]
 
-<<<<<<< HEAD
 try:  # pragma: no cover - prefer Home Assistant httpx helper
     from homeassistant.helpers import httpx_client
 except ImportError:  # pragma: no cover - allow unit tests to provide stub
@@ -72,18 +67,6 @@
     from homeassistant.helpers.event import async_track_time_interval
 except ImportError:  # pragma: no cover - allow tests to patch scheduling helper
     async_track_time_interval = None  # type: ignore[assignment]
-=======
-_HTTPXGetAsyncClient = Callable[[Any], Any]
-
-try:  # pragma: no cover - optional Home Assistant httpx helper during tests
-    from homeassistant.helpers.httpx_client import (
-        get_async_client as _ha_httpx_get_async_client,
-    )
-except ImportError:  # pragma: no cover - provide fallback when helper missing
-    _httpx_get_async_client: _HTTPXGetAsyncClient | None = None
-else:  # pragma: no cover - executed only when helper available during runtime
-    _httpx_get_async_client = _ha_httpx_get_async_client
->>>>>>> 69598d7e
 
 try:  # pragma: no cover - optional Home Assistant registries during tests
     from homeassistant.helpers import device_registry as dr
@@ -92,7 +75,6 @@
     dr = er = None  # type: ignore[assignment]
 
 API_BASE_URL = "https://app2.govee.com"
-<<<<<<< HEAD
 SERVICE_REAUTHENTICATE = "reauthenticate"
 TOKEN_REFRESH_INTERVAL = timedelta(minutes=5)
 
@@ -106,11 +88,6 @@
         """Fallback HTTP error when httpx is unavailable."""
 
         pass
-=======
-TOKEN_REFRESH_INTERVAL = 300.0
-SERVICE_REAUTHENTICATE = "reauthenticate"
-_SERVICES_KEY = f"{DOMAIN}_services_registered"
->>>>>>> 69598d7e
 
 
 def _get_auth_class() -> type[Any]:
@@ -145,7 +122,6 @@
     _ensure_services_registered(hass)
     domain_data = hass.data.setdefault(DOMAIN, {})
 
-<<<<<<< HEAD
     await _async_ensure_reauth_service(hass)
 
     http_client = await _async_get_http_client(hass)
@@ -164,17 +140,6 @@
             raise RuntimeError(msg)
         tokens = await auth.async_login(email, password)
 
-=======
-    http_client = _async_get_http_client(hass)
-    auth_class = _get_auth_class()
-    auth = auth_class(hass, http_client)
-    await auth.async_initialize()
-    tokens: Any | None = None
-    if hasattr(auth, "tokens"):
-        tokens = getattr(auth, "tokens", None)
-        if tokens is None:
-            tokens = await _async_login_with_flow(hass, entry, auth)
->>>>>>> 69598d7e
     device_client_class = _get_device_client_class()
     api_client = device_client_class(hass, http_client, auth)
 
@@ -197,25 +162,17 @@
         iot_refresh_enabled=iot_refresh_enabled,
     )
     await coordinator.async_config_entry_first_refresh()
-<<<<<<< HEAD
 
     refresh_unsub = _schedule_token_refresh(hass, auth, entry)
 
     domain_data[entry.entry_id] = {
-=======
-    entry_state: dict[str, Any] = {
-        "config_entry": entry,
->>>>>>> 69598d7e
         "http_client": http_client,
         "auth": auth,
         "api_client": api_client,
         "coordinator": coordinator,
         "iot_client": iot_client,
         "tokens": tokens,
-<<<<<<< HEAD
         "refresh_unsub": refresh_unsub,
-=======
->>>>>>> 69598d7e
     }
     token_refresh_cancel = _schedule_token_refresh(hass, entry, auth, entry_state)
     entry_state["token_refresh_cancel"] = token_refresh_cancel
@@ -242,15 +199,9 @@
         if callable(cancel):
             cancel()
 
-<<<<<<< HEAD
     refresh_unsub = entry_data.get("refresh_unsub")
     if callable(refresh_unsub):
         refresh_unsub()
-=======
-    token_cancel = entry_data.get("token_refresh_cancel")
-    if callable(token_cancel):
-        token_cancel()
->>>>>>> 69598d7e
 
     http_client = entry_data.get("http_client")
     if http_client is not None:
@@ -277,7 +228,6 @@
     return httpx.AsyncClient(base_url=API_BASE_URL)
 
 
-<<<<<<< HEAD
 async def _async_get_http_client(hass: Any) -> Any:
     """Return an HTTP client, preferring the Home Assistant helper when available."""
 
@@ -289,49 +239,6 @@
                 client = await client
             return client
 
-=======
-def _extract_httpx_helper(module: Any) -> _HTTPXGetAsyncClient | None:
-    """Return the helper callable when exported by *module*."""
-
-    candidate = getattr(module, "get_async_client", None)
-    if callable(candidate):
-        return candidate
-    return None
-
-
-def _resolve_httpx_helper() -> _HTTPXGetAsyncClient | None:
-    """Return the Home Assistant httpx helper if available at runtime."""
-
-    global _httpx_get_async_client
-
-    if _httpx_get_async_client is not None:
-        return _httpx_get_async_client
-
-    helper_module = globals().get("httpx_client")
-    helper = _extract_httpx_helper(helper_module)
-    if helper is not None:
-        _httpx_get_async_client = helper
-        return helper
-
-    try:  # pragma: no cover - exercised in Home Assistant runtime
-        from homeassistant.helpers import httpx_client as imported_helper
-    except ImportError:  # pragma: no cover - tests inject helper instead
-        return None
-
-    helper = _extract_httpx_helper(imported_helper)
-    if helper is not None:
-        _httpx_get_async_client = helper
-        return helper
-    return None
-
-
-def _async_get_http_client(hass: Any) -> Any:
-    """Return an AsyncClient sourced from Home Assistant helpers when possible."""
-
-    helper = _resolve_httpx_helper()
-    if helper is not None:
-        return helper(hass)
->>>>>>> 69598d7e
     return _create_http_client()
 
 
