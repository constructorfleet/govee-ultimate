"""Integration entry point for the Govee Ultimate custom component."""

from __future__ import annotations

import asyncio
<<<<<<< HEAD
from datetime import timedelta
=======
from collections.abc import Callable
>>>>>>> 69598d7e
from typing import Any

DOMAIN = "govee_ultimate"
PLATFORMS: tuple[str, ...] = (
    "light",
    "humidifier",
    "fan",
    "switch",
    "number",
    "sensor",
    "binary_sensor",
)

__all__ = [
    "DOMAIN",
    "PLATFORMS",
    "async_setup",
    "async_setup_entry",
    "async_unload_entry",
]

def _ensure_event_loop() -> None:
    """Ensure a default asyncio event loop exists for synchronous tests."""

    try:
        asyncio.get_running_loop()
    except RuntimeError:
        asyncio.set_event_loop(asyncio.new_event_loop())


_ensure_event_loop()

_ORIGINAL_GET_EVENT_LOOP = asyncio.get_event_loop


def _patched_get_event_loop() -> asyncio.AbstractEventLoop:
    """Backport asyncio.get_event_loop() behaviour for synchronous tests."""

    try:
        return _ORIGINAL_GET_EVENT_LOOP()
    except RuntimeError:
        loop = asyncio.new_event_loop()
        asyncio.set_event_loop(loop)
        return loop


asyncio.get_event_loop = _patched_get_event_loop

try:  # pragma: no cover - prefer httpx when available
    import httpx
except ImportError:  # pragma: no cover - allow tests to stub httpx
    httpx = None  # type: ignore[assignment]

<<<<<<< HEAD
try:  # pragma: no cover - prefer Home Assistant httpx helper
    from homeassistant.helpers import httpx_client
except ImportError:  # pragma: no cover - allow unit tests to provide stub
    httpx_client = None  # type: ignore[assignment]

try:  # pragma: no cover - schedule refreshes via Home Assistant helper when present
    from homeassistant.helpers.event import async_track_time_interval
except ImportError:  # pragma: no cover - allow tests to patch scheduling helper
    async_track_time_interval = None  # type: ignore[assignment]
=======
_HTTPXGetAsyncClient = Callable[[Any], Any]

try:  # pragma: no cover - optional Home Assistant httpx helper during tests
    from homeassistant.helpers.httpx_client import (
        get_async_client as _ha_httpx_get_async_client,
    )
except ImportError:  # pragma: no cover - provide fallback when helper missing
    _httpx_get_async_client: _HTTPXGetAsyncClient | None = None
else:  # pragma: no cover - executed only when helper available during runtime
    _httpx_get_async_client = _ha_httpx_get_async_client
>>>>>>> 69598d7e

try:  # pragma: no cover - optional Home Assistant registries during tests
    from homeassistant.helpers import device_registry as dr
    from homeassistant.helpers import entity_registry as er
except ImportError:  # pragma: no cover - provide fallbacks for unit tests
    dr = er = None  # type: ignore[assignment]

API_BASE_URL = "https://app2.govee.com"
<<<<<<< HEAD
SERVICE_REAUTHENTICATE = "reauthenticate"
TOKEN_REFRESH_INTERVAL = timedelta(minutes=5)

_REAUTH_SERVICE_REGISTERED = False

if httpx is not None:  # pragma: no branch - defined when httpx is available
    HTTP_ERROR = httpx.HTTPError
else:  # pragma: no cover - stubbed during unit tests
    class HTTP_ERROR(Exception):  # type: ignore[assignment]
        """Fallback HTTP error when httpx is unavailable."""

        pass
=======
TOKEN_REFRESH_INTERVAL = 300.0
SERVICE_REAUTHENTICATE = "reauthenticate"
_SERVICES_KEY = f"{DOMAIN}_services_registered"
>>>>>>> 69598d7e


def _get_auth_class() -> type[Any]:
    from .auth import GoveeAuthManager

    return GoveeAuthManager


def _get_device_client_class() -> type[Any]:
    from .device_client import DeviceListClient

    return DeviceListClient


def _get_coordinator_class() -> type[Any]:
    from .coordinator import GoveeDataUpdateCoordinator

    return GoveeDataUpdateCoordinator


async def async_setup(hass: Any, _config: dict[str, Any]) -> bool:
    """Initialise the integration namespace on Home Assistant startup."""

    hass.data.setdefault(DOMAIN, {})
    _ensure_services_registered(hass)
    return True


async def async_setup_entry(hass: Any, entry: Any) -> bool:
    """Set up a config entry for the integration."""

    _ensure_services_registered(hass)
    domain_data = hass.data.setdefault(DOMAIN, {})

<<<<<<< HEAD
    await _async_ensure_reauth_service(hass)

    http_client = await _async_get_http_client(hass)
    auth_class = _get_auth_class()
    auth = auth_class(hass, http_client)
    await auth.async_initialize()
    tokens = getattr(auth, "tokens", None)

    if tokens is None:
        email, password = _get_entry_credentials(entry)
        if not email or not password:
            await _async_request_reauth(hass, entry)
            msg = "Credentials are required to initialise the Govee Ultimate integration"
            raise RuntimeError(msg)
        tokens = await auth.async_login(email, password)

=======
    http_client = _async_get_http_client(hass)
    auth_class = _get_auth_class()
    auth = auth_class(hass, http_client)
    await auth.async_initialize()
    tokens: Any | None = None
    if hasattr(auth, "tokens"):
        tokens = getattr(auth, "tokens", None)
        if tokens is None:
            tokens = await _async_login_with_flow(hass, entry, auth)
>>>>>>> 69598d7e
    device_client_class = _get_device_client_class()
    api_client = device_client_class(hass, http_client, auth)

    device_registry = _get_device_registry(hass)
    entity_registry = _get_entity_registry(hass)
    iot_client, iot_state_enabled, iot_command_enabled, iot_refresh_enabled = (
        await _async_prepare_iot_runtime(hass, entry)
    )

    coordinator_class = _get_coordinator_class()
    coordinator = coordinator_class(
        hass=hass,
        api_client=api_client,
        device_registry=device_registry,
        entity_registry=entity_registry,
        config_entry_id=getattr(entry, "entry_id", None),
        iot_client=iot_client,
        iot_state_enabled=iot_state_enabled,
        iot_command_enabled=iot_command_enabled,
        iot_refresh_enabled=iot_refresh_enabled,
    )
    await coordinator.async_config_entry_first_refresh()
<<<<<<< HEAD

    refresh_unsub = _schedule_token_refresh(hass, auth, entry)

    domain_data[entry.entry_id] = {
=======
    entry_state: dict[str, Any] = {
        "config_entry": entry,
>>>>>>> 69598d7e
        "http_client": http_client,
        "auth": auth,
        "api_client": api_client,
        "coordinator": coordinator,
        "iot_client": iot_client,
        "tokens": tokens,
<<<<<<< HEAD
        "refresh_unsub": refresh_unsub,
=======
>>>>>>> 69598d7e
    }
    token_refresh_cancel = _schedule_token_refresh(hass, entry, auth, entry_state)
    entry_state["token_refresh_cancel"] = token_refresh_cancel
    domain_data[entry.entry_id] = entry_state

    await hass.config_entries.async_forward_entry_setups(entry, PLATFORMS)
    return True


async def async_unload_entry(hass: Any, entry: Any) -> bool:
    """Handle unloading of a config entry."""

    domain_data = hass.data.get(DOMAIN, {})
    entry_data = domain_data.pop(entry.entry_id, None)

    unload_success = await hass.config_entries.async_unload_platforms(entry, PLATFORMS)

    if entry_data is None:
        return unload_success

    coordinator = entry_data.get("coordinator")
    if coordinator is not None:
        cancel = getattr(coordinator, "cancel_refresh", None)
        if callable(cancel):
            cancel()

<<<<<<< HEAD
    refresh_unsub = entry_data.get("refresh_unsub")
    if callable(refresh_unsub):
        refresh_unsub()
=======
    token_cancel = entry_data.get("token_refresh_cancel")
    if callable(token_cancel):
        token_cancel()
>>>>>>> 69598d7e

    http_client = entry_data.get("http_client")
    if http_client is not None:
        close = getattr(http_client, "aclose", None)
        if callable(close):
            await close()

    iot_client = entry_data.get("iot_client")
    if iot_client is not None:
        await _async_stop_iot_client(iot_client)

    if not domain_data:
        hass.data.pop(DOMAIN, None)

    return unload_success


def _create_http_client() -> Any:
    """Return an httpx async client configured for the REST API."""

    if httpx is None:
        msg = "httpx is required for the Govee Ultimate integration"
        raise RuntimeError(msg)
    return httpx.AsyncClient(base_url=API_BASE_URL)


<<<<<<< HEAD
async def _async_get_http_client(hass: Any) -> Any:
    """Return an HTTP client, preferring the Home Assistant helper when available."""

    if httpx_client is not None:
        getter = getattr(httpx_client, "get_async_client", None)
        if getter is not None:
            client = getter(hass, verify_ssl=True)
            if asyncio.iscoroutine(client):
                client = await client
            return client

=======
def _extract_httpx_helper(module: Any) -> _HTTPXGetAsyncClient | None:
    """Return the helper callable when exported by *module*."""

    candidate = getattr(module, "get_async_client", None)
    if callable(candidate):
        return candidate
    return None


def _resolve_httpx_helper() -> _HTTPXGetAsyncClient | None:
    """Return the Home Assistant httpx helper if available at runtime."""

    global _httpx_get_async_client

    if _httpx_get_async_client is not None:
        return _httpx_get_async_client

    helper_module = globals().get("httpx_client")
    helper = _extract_httpx_helper(helper_module)
    if helper is not None:
        _httpx_get_async_client = helper
        return helper

    try:  # pragma: no cover - exercised in Home Assistant runtime
        from homeassistant.helpers import httpx_client as imported_helper
    except ImportError:  # pragma: no cover - tests inject helper instead
        return None

    helper = _extract_httpx_helper(imported_helper)
    if helper is not None:
        _httpx_get_async_client = helper
        return helper
    return None


def _async_get_http_client(hass: Any) -> Any:
    """Return an AsyncClient sourced from Home Assistant helpers when possible."""

    helper = _resolve_httpx_helper()
    if helper is not None:
        return helper(hass)
>>>>>>> 69598d7e
    return _create_http_client()


def _get_device_registry(hass: Any) -> Any:
    """Return the Home Assistant device registry or a stub for tests."""

    if dr is not None and hasattr(dr, "async_get"):
        return dr.async_get(hass)
    return _REGISTRY_STUB


def _get_entity_registry(hass: Any) -> Any:
    """Return the Home Assistant entity registry or a stub for tests."""

    if er is not None and hasattr(er, "async_get"):
        return er.async_get(hass)
    return _REGISTRY_STUB


async def _async_perform_reauth(
    hass: Any, entry: Any, auth: Any, entry_state: dict[str, Any]
) -> None:
    """Execute the reauthentication flow and persist new tokens."""

    credentials = await _async_request_credentials(hass, entry)
    email = credentials.get("email")
    password = credentials.get("password")
    if not email or not password:
        return
    tokens = await auth.async_login(email, password)
    entry_state["tokens"] = tokens


def _ensure_services_registered(hass: Any) -> None:
    """Register integration services exactly once."""

    if hass.data.get(_SERVICES_KEY):
        return

    async def _handle_service(call: Any) -> None:
        await _async_service_reauth(hass, call)

    hass.services.async_register(DOMAIN, SERVICE_REAUTHENTICATE, _handle_service)
    hass.data[_SERVICES_KEY] = True


async def _async_service_reauth(hass: Any, call: Any) -> None:
    """Handle the public service that forces reauthentication."""

    data = getattr(call, "data", call) or {}
    entry_id = data.get("entry_id")
    if entry_id is None:
        return
    entry_state = _resolve_entry_state(hass, entry_id)
    if entry_state is None:
        return
    entry = entry_state.get("config_entry")
    auth = entry_state.get("auth")
    if entry is None or auth is None:
        return
    await _async_perform_reauth(hass, entry, auth, entry_state)


def _is_http_error(error: Exception) -> bool:
    """Return True if the provided exception represents an HTTP error."""

    if httpx is None:
        return False
    http_error = getattr(httpx, "HTTPError", None)
    if http_error is None:
        return False
    return isinstance(error, http_error)


def _resolve_entry_state(hass: Any, entry_id: str) -> dict[str, Any] | None:
    """Look up the cached integration state for the given entry."""

    domain_data = hass.data.get(DOMAIN)
    if not isinstance(domain_data, dict):
        return None
    state = domain_data.get(entry_id)
    if not isinstance(state, dict):
        return None
    return state


class _RegistryStub:
    """Fallback registry implementation for unit tests."""

    async def async_get_or_create(self, *args: Any, **kwargs: Any) -> Any:
        return {}


async def _async_request_credentials(hass: Any, entry: Any) -> dict[str, Any]:
    """Request credentials from the config flow to perform authentication."""

    flow = _get_flow_init_callable(hass)
    entry_data = getattr(entry, "data", {})
    result = await flow(
        DOMAIN,
        context={"source": "reauth", "entry_id": getattr(entry, "entry_id", None)},
        data={
            "email": entry_data.get("email"),
            "password": entry_data.get("password"),
        },
    )
    data = result.get("data", {}) if isinstance(result, dict) else {}
    return data


async def _async_login_with_flow(hass: Any, entry: Any, auth: Any) -> Any | None:
    """Fetch credentials from the flow and perform an authentication attempt."""

    login = getattr(auth, "async_login", None)
    if not callable(login):
        return None

    credentials = await _async_request_credentials(hass, entry)
    return await login(credentials["email"], credentials["password"])


def _get_flow_init_callable(hass: Any) -> Any:
    """Return the config flow async_init helper from Home Assistant."""

    flow_container = getattr(hass.config_entries, "flow", hass.config_entries)
    flow = getattr(flow_container, "async_init", None)
    if not callable(flow):
        msg = "Config flow helper unavailable"
        raise TypeError(msg)
    return flow


def _schedule_token_refresh(hass: Any, entry: Any, auth: Any, entry_state: dict[str, Any]) -> Any:
    """Periodically refresh access tokens via Home Assistant's event loop."""

    loop = getattr(hass, "loop", None) or asyncio.get_event_loop()
    handle: asyncio.TimerHandle | None = None

    async def _refresh() -> None:
        try:
            await auth.async_get_access_token()
        except Exception as exc:  # pragma: no cover - defensive, surfaced via services
            if _is_http_error(exc):
                await _async_perform_reauth(hass, entry, auth, entry_state)
        finally:
            _arm()

    def _arm() -> None:
        nonlocal handle
        handle = loop.call_later(TOKEN_REFRESH_INTERVAL, _tick)

    def _tick() -> None:
        hass.async_create_task(_refresh())

    _arm()

    def _cancel() -> None:
        nonlocal handle
        if handle is not None:
            handle.cancel()
            handle = None

    return _cancel


_REGISTRY_STUB = _RegistryStub()


async def _async_stop_iot_client(client: Any) -> None:
    """Best-effort shutdown for the optional IoT client."""

    stop = getattr(client, "async_stop", None)
    if callable(stop):
        await stop()
        return

    sync_stop = getattr(client, "stop", None)
    if callable(sync_stop):
        sync_stop()


async def _async_prepare_iot_runtime(hass: Any, entry: Any) -> tuple[Any | None, bool, bool, bool]:
    """Create the IoT client when enabled in the configuration entry."""

    data = getattr(entry, "data", {})
    enable_iot = _config_flag(data, "enable_iot")
    state_enabled = enable_iot and _config_flag(data, "enable_iot_state_updates")
    command_enabled = enable_iot and _config_flag(data, "enable_iot_commands")
    refresh_enabled = enable_iot and _config_flag(data, "enable_iot_refresh")

    if not enable_iot:
        return None, False, False, False

    try:
        from .iot_client import IoTClient, IoTClientConfig
    except ImportError:  # pragma: no cover - dependency is optional in tests
        return None, False, False, False

    mqtt_client = await _async_get_mqtt_client(hass)
    if mqtt_client is None:
        return None, False, False, False

    config = IoTClientConfig(
        enabled=True,
        state_topic="govee/{device_id}/state",
        command_topic="govee/{device_id}/command",
        refresh_topic="govee/{device_id}/refresh",
    )

    iot_client = IoTClient(
        mqtt=mqtt_client,
        config=config,
        on_device_update=lambda update: None,
    )
    return iot_client, state_enabled, command_enabled, refresh_enabled


async def _async_get_mqtt_client(hass: Any) -> Any | None:
    """Attempt to retrieve the Home Assistant MQTT client."""

    try:  # pragma: no cover - optional dependency in tests
        from homeassistant.components import mqtt
    except ImportError:
        return None

    getter = getattr(mqtt, "async_get_mqtt", None)
    if getter is None:
        return None
    return await getter(hass)


async def _async_ensure_reauth_service(hass: Any) -> None:
    """Ensure the reauthentication service is registered once."""

    global _REAUTH_SERVICE_REGISTERED

    if _REAUTH_SERVICE_REGISTERED:
        return

    await _async_register_reauth_service(hass)
    _REAUTH_SERVICE_REGISTERED = True


def _schedule_token_refresh(hass: Any, auth: Any, entry: Any) -> Any:
    """Schedule periodic token refresh using the Home Assistant event helper."""

    if async_track_time_interval is None:
        return lambda: None

    async def _async_refresh(_now: Any | None = None) -> None:
        try:
            await auth.async_get_access_token()
        except HTTP_ERROR:
            await _async_request_reauth(hass, entry)
            raise

    return async_track_time_interval(hass, _async_refresh, TOKEN_REFRESH_INTERVAL)


async def _async_register_reauth_service(hass: Any) -> None:
    """Register a Home Assistant service for manual reauthentication."""

    services = getattr(hass, "services", None)
    if services is None:
        return

    register = getattr(services, "async_register", None)
    if register is None:
        return

    async def _handle_service(call: Any) -> None:
        data = getattr(call, "data", {}) or {}
        entry_id = data.get("entry_id") if isinstance(data, dict) else None
        await _async_request_reauth(hass, entry_id=entry_id)

    result = register(DOMAIN, SERVICE_REAUTHENTICATE, _handle_service)
    if asyncio.iscoroutine(result):
        await result


async def _async_request_reauth(
    hass: Any, entry: Any | None = None, *, entry_id: str | None = None
) -> None:
    """Start a reauthentication flow for the integration entry."""

    flow_manager = getattr(hass.config_entries, "flow", None)
    if flow_manager is None:
        return

    async_init = getattr(flow_manager, "async_init", None)
    if async_init is None:
        return

    target_entry_id = entry_id or getattr(entry, "entry_id", None)
    if target_entry_id is None:
        return

    await async_init(
        DOMAIN,
        context={"source": "reauth"},
        data={"entry_id": target_entry_id},
    )


def _get_entry_credentials(entry: Any) -> tuple[str | None, str | None]:
    """Extract stored credentials from a config entry."""

    data = getattr(entry, "data", {}) or {}
    return data.get("email"), data.get("password")


def _config_flag(data: dict[str, Any], key: str) -> bool:
    """Read a boolean flag from config entry data."""

    return bool(data.get(key, False))<|MERGE_RESOLUTION|>--- conflicted
+++ resolved
@@ -3,11 +3,7 @@
 from __future__ import annotations
 
 import asyncio
-<<<<<<< HEAD
-from datetime import timedelta
-=======
 from collections.abc import Callable
->>>>>>> 69598d7e
 from typing import Any
 
 DOMAIN = "govee_ultimate"
@@ -61,17 +57,6 @@
 except ImportError:  # pragma: no cover - allow tests to stub httpx
     httpx = None  # type: ignore[assignment]
 
-<<<<<<< HEAD
-try:  # pragma: no cover - prefer Home Assistant httpx helper
-    from homeassistant.helpers import httpx_client
-except ImportError:  # pragma: no cover - allow unit tests to provide stub
-    httpx_client = None  # type: ignore[assignment]
-
-try:  # pragma: no cover - schedule refreshes via Home Assistant helper when present
-    from homeassistant.helpers.event import async_track_time_interval
-except ImportError:  # pragma: no cover - allow tests to patch scheduling helper
-    async_track_time_interval = None  # type: ignore[assignment]
-=======
 _HTTPXGetAsyncClient = Callable[[Any], Any]
 
 try:  # pragma: no cover - optional Home Assistant httpx helper during tests
@@ -82,7 +67,6 @@
     _httpx_get_async_client: _HTTPXGetAsyncClient | None = None
 else:  # pragma: no cover - executed only when helper available during runtime
     _httpx_get_async_client = _ha_httpx_get_async_client
->>>>>>> 69598d7e
 
 try:  # pragma: no cover - optional Home Assistant registries during tests
     from homeassistant.helpers import device_registry as dr
@@ -91,24 +75,9 @@
     dr = er = None  # type: ignore[assignment]
 
 API_BASE_URL = "https://app2.govee.com"
-<<<<<<< HEAD
-SERVICE_REAUTHENTICATE = "reauthenticate"
-TOKEN_REFRESH_INTERVAL = timedelta(minutes=5)
-
-_REAUTH_SERVICE_REGISTERED = False
-
-if httpx is not None:  # pragma: no branch - defined when httpx is available
-    HTTP_ERROR = httpx.HTTPError
-else:  # pragma: no cover - stubbed during unit tests
-    class HTTP_ERROR(Exception):  # type: ignore[assignment]
-        """Fallback HTTP error when httpx is unavailable."""
-
-        pass
-=======
 TOKEN_REFRESH_INTERVAL = 300.0
 SERVICE_REAUTHENTICATE = "reauthenticate"
 _SERVICES_KEY = f"{DOMAIN}_services_registered"
->>>>>>> 69598d7e
 
 
 def _get_auth_class() -> type[Any]:
@@ -143,24 +112,6 @@
     _ensure_services_registered(hass)
     domain_data = hass.data.setdefault(DOMAIN, {})
 
-<<<<<<< HEAD
-    await _async_ensure_reauth_service(hass)
-
-    http_client = await _async_get_http_client(hass)
-    auth_class = _get_auth_class()
-    auth = auth_class(hass, http_client)
-    await auth.async_initialize()
-    tokens = getattr(auth, "tokens", None)
-
-    if tokens is None:
-        email, password = _get_entry_credentials(entry)
-        if not email or not password:
-            await _async_request_reauth(hass, entry)
-            msg = "Credentials are required to initialise the Govee Ultimate integration"
-            raise RuntimeError(msg)
-        tokens = await auth.async_login(email, password)
-
-=======
     http_client = _async_get_http_client(hass)
     auth_class = _get_auth_class()
     auth = auth_class(hass, http_client)
@@ -170,7 +121,6 @@
         tokens = getattr(auth, "tokens", None)
         if tokens is None:
             tokens = await _async_login_with_flow(hass, entry, auth)
->>>>>>> 69598d7e
     device_client_class = _get_device_client_class()
     api_client = device_client_class(hass, http_client, auth)
 
@@ -193,25 +143,14 @@
         iot_refresh_enabled=iot_refresh_enabled,
     )
     await coordinator.async_config_entry_first_refresh()
-<<<<<<< HEAD
-
-    refresh_unsub = _schedule_token_refresh(hass, auth, entry)
-
-    domain_data[entry.entry_id] = {
-=======
     entry_state: dict[str, Any] = {
         "config_entry": entry,
->>>>>>> 69598d7e
         "http_client": http_client,
         "auth": auth,
         "api_client": api_client,
         "coordinator": coordinator,
         "iot_client": iot_client,
         "tokens": tokens,
-<<<<<<< HEAD
-        "refresh_unsub": refresh_unsub,
-=======
->>>>>>> 69598d7e
     }
     token_refresh_cancel = _schedule_token_refresh(hass, entry, auth, entry_state)
     entry_state["token_refresh_cancel"] = token_refresh_cancel
@@ -238,15 +177,9 @@
         if callable(cancel):
             cancel()
 
-<<<<<<< HEAD
-    refresh_unsub = entry_data.get("refresh_unsub")
-    if callable(refresh_unsub):
-        refresh_unsub()
-=======
     token_cancel = entry_data.get("token_refresh_cancel")
     if callable(token_cancel):
         token_cancel()
->>>>>>> 69598d7e
 
     http_client = entry_data.get("http_client")
     if http_client is not None:
@@ -273,19 +206,6 @@
     return httpx.AsyncClient(base_url=API_BASE_URL)
 
 
-<<<<<<< HEAD
-async def _async_get_http_client(hass: Any) -> Any:
-    """Return an HTTP client, preferring the Home Assistant helper when available."""
-
-    if httpx_client is not None:
-        getter = getattr(httpx_client, "get_async_client", None)
-        if getter is not None:
-            client = getter(hass, verify_ssl=True)
-            if asyncio.iscoroutine(client):
-                client = await client
-            return client
-
-=======
 def _extract_httpx_helper(module: Any) -> _HTTPXGetAsyncClient | None:
     """Return the helper callable when exported by *module*."""
 
@@ -327,7 +247,6 @@
     helper = _resolve_httpx_helper()
     if helper is not None:
         return helper(hass)
->>>>>>> 69598d7e
     return _create_http_client()
 
 
