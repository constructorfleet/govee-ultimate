--- conflicted
+++ resolved
@@ -11,11 +11,7 @@
   "documentation": "https://github.com/constructorfleet/govee-ultimate",
   "integration_type": "hub",
   "iot_class": "cloud_push",
-<<<<<<< HEAD
-=======
   "issue_tracker": "https://github.com/constructorfleet/govee-ultimate/issues",
-  "name": "Govee Ultimate",
->>>>>>> 95ef2121
   "requirements": [
     "httpx",
     "pydantic"
