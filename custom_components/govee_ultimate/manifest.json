--- conflicted
+++ resolved
@@ -12,10 +12,6 @@
   "integration_type": "hub",
   "iot_class": "cloud_push",
   "issue_tracker": "https://github.com/constructorfleet/govee-ultimate/issues",
-<<<<<<< HEAD
-=======
-  "name": "Govee Ultimate",
->>>>>>> 99879e51
   "requirements": [
     "httpx",
     "pydantic"
